--- conflicted
+++ resolved
@@ -208,14 +208,7 @@
 	if tempTTL >= 0 {
 		useTtl = true
 		ttl = uint32(tempTTL)
-<<<<<<< HEAD
-	} else if tempTTL == ttlUndef {
-		tempTTL = 0
-		useTtl = false
-	} else {
-=======
 	} else if tempTTL != ttlUndef {
->>>>>>> 7f2c43d9
 		return fmt.Errorf("TTL value must be 0 or higher")
 	}
 
