package infoblox

import (
	"fmt"
	"github.com/hashicorp/terraform/helper/schema"
	"github.com/hashicorp/terraform/terraform"
	"github.com/infobloxopen/infoblox-go-client"
	"strings"
	"time"
)

//Provider returns a terraform.ResourceProvider.
func Provider() terraform.ResourceProvider {
	return &schema.Provider{
		Schema: map[string]*schema.Schema{
			"server": &schema.Schema{
				Type:        schema.TypeString,
				Required:    true,
				DefaultFunc: schema.EnvDefaultFunc("INFOBLOX_SERVER", nil),
				Description: "Infoblox server IP address.",
			},
			"username": &schema.Schema{
				Type:        schema.TypeString,
				Required:    true,
				DefaultFunc: schema.EnvDefaultFunc("INFOBLOX_USERNAME", nil),
				Description: "User to authenticate with Infoblox server.",
			},
			"password": &schema.Schema{
				Type:        schema.TypeString,
				Required:    true,
				DefaultFunc: schema.EnvDefaultFunc("INFOBLOX_PASSWORD", nil),
				Description: "Password to authenticate with Infoblox server.",
			},
			"wapi_version": &schema.Schema{
				Type:        schema.TypeString,
				Optional:    true,
				DefaultFunc: schema.EnvDefaultFunc("WAPI_VERSION", "2.7"),
				Description: "WAPI Version of Infoblox server defaults to v2.7.",
			},
			"port": &schema.Schema{
				Type:        schema.TypeString,
				Optional:    true,
				DefaultFunc: schema.EnvDefaultFunc("PORT", "443"),
				Description: "Port number used for connection for Infoblox Server.",
			},

			"sslmode": &schema.Schema{
				Type:        schema.TypeBool,
				Optional:    true,
				DefaultFunc: schema.EnvDefaultFunc("SSLMODE", "false"),
				Description: "If set, Infoblox client will permit unverifiable SSL certificates.",
			},
			"connect_timeout": &schema.Schema{
				Type:        schema.TypeInt,
				Optional:    true,
				DefaultFunc: schema.EnvDefaultFunc("CONNECT_TIMEOUT", 60),
				Description: "Maximum wait for connection, in seconds. Zero or not specified means wait indefinitely.",
			},
			"pool_connections": &schema.Schema{
				Type:        schema.TypeInt,
				Optional:    true,
				DefaultFunc: schema.EnvDefaultFunc("POOL_CONNECTIONS", "10"),
				Description: "Maximum number of connections to establish to the Infoblox server. Zero means unlimited.",
			},
		},
		ResourcesMap: map[string]*schema.Resource{
			"infoblox_network":        resourceNetwork(),
			"infoblox_network_view":   resourceNetworkView(),
			"infoblox_ip_allocation":  resourceIPAllocation(),
			"infoblox_ip_association": resourceIPAssociation(),
			"infoblox_a_record":       resourceARecord(),
			"infoblox_cname_record":   resourceCNAMERecord(),
			"infoblox_ptr_record":     resourcePTRRecord(),
		},
		ConfigureFunc: providerConfigure,
	}

}

func providerConfigure(d *schema.ResourceData) (interface{}, error) {

	var seconds int64
	seconds = int64(d.Get("connect_timeout").(int))
	hostConfig := ibclient.HostConfig{
		Host:     d.Get("server").(string),
		Port:     d.Get("port").(string),
		Username: d.Get("username").(string),
		Password: d.Get("password").(string),
		Version:  d.Get("wapi_version").(string),
	}

	transportConfig := ibclient.TransportConfig{
		SslVerify:           d.Get("sslmode").(bool),
		HttpRequestTimeout:  time.Duration(seconds),
		HttpPoolConnections: d.Get("pool_connections").(int),
	}

	requestBuilder := &ibclient.WapiRequestBuilder{}
	requestor := &ibclient.WapiHttpRequestor{}

	conn, err := ibclient.NewConnector(hostConfig, transportConfig, requestBuilder, requestor)
	if err != nil {
		return nil, err
	}
	return conn, err
}

<<<<<<< HEAD
//CheckCloudLicense checks whether the user has applied License to
//Infoblox Server.
func CheckCloudLicense(objMgr *ibclient.ObjectManager, licenseType string) (err error) {
	license, err := objMgr.GetLicense()

	if err != nil {
		return

	}
	for _, v := range license {
		if strings.ToLower(v.Licensetype) == licenseType {
			if v.ExpirationStatus != "DELETED" && v.ExpirationStatus != "EXPIRED" {
				return
			}

		}
	}
	err = fmt.Errorf("%s license is not applied/deleted for the grid. Apply the license and try again", licenseType)
	return
=======
//StringInSlice returns a ValidateFunc which tests if the provided version
// is of type string and matches the value of element in the slice
func StringInSlice(valid []string, ignoreCase bool) schema.SchemaValidateFunc {
	return func(i interface{}, k string) (s []string, es []error) {
		v, ok := i.(string)
		if !ok {
			es = append(es, fmt.Errorf("expected type of %s to be string", k))
			return
		}

		for _, str := range valid {
			if v == str || (ignoreCase && strings.ToLower(v) == strings.ToLower(str)) {
				return
			}
		}

		es = append(es, fmt.Errorf("expected %s to be one of %v, got %s", k, valid, v))
		return
	}
>>>>>>> 2ee2f9cf
}<|MERGE_RESOLUTION|>--- conflicted
+++ resolved
@@ -103,47 +103,4 @@
 		return nil, err
 	}
 	return conn, err
-}
-
-<<<<<<< HEAD
-//CheckCloudLicense checks whether the user has applied License to
-//Infoblox Server.
-func CheckCloudLicense(objMgr *ibclient.ObjectManager, licenseType string) (err error) {
-	license, err := objMgr.GetLicense()
-
-	if err != nil {
-		return
-
-	}
-	for _, v := range license {
-		if strings.ToLower(v.Licensetype) == licenseType {
-			if v.ExpirationStatus != "DELETED" && v.ExpirationStatus != "EXPIRED" {
-				return
-			}
-
-		}
-	}
-	err = fmt.Errorf("%s license is not applied/deleted for the grid. Apply the license and try again", licenseType)
-	return
-=======
-//StringInSlice returns a ValidateFunc which tests if the provided version
-// is of type string and matches the value of element in the slice
-func StringInSlice(valid []string, ignoreCase bool) schema.SchemaValidateFunc {
-	return func(i interface{}, k string) (s []string, es []error) {
-		v, ok := i.(string)
-		if !ok {
-			es = append(es, fmt.Errorf("expected type of %s to be string", k))
-			return
-		}
-
-		for _, str := range valid {
-			if v == str || (ignoreCase && strings.ToLower(v) == strings.ToLower(str)) {
-				return
-			}
-		}
-
-		es = append(es, fmt.Errorf("expected %s to be one of %v, got %s", k, valid, v))
-		return
-	}
->>>>>>> 2ee2f9cf
 }