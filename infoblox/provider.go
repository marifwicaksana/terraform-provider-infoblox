--- conflicted
+++ resolved
@@ -72,13 +72,9 @@
 			"infoblox_ptr_record":     resourcePTRRecord(),
 		},
 		DataSourcesMap: map[string]*schema.Resource{
-<<<<<<< HEAD
-			"infoblox_network":      dataSourceNetwork(),
+			"infoblox_network": dataSourceNetwork(),
 			"infoblox_a_record":     dataSourceARecord(),
 			"infoblox_cname_record": dataSourceCNameRecord(),
-=======
-			"infoblox_network": dataSourceNetwork(),
->>>>>>> 7206cf87
 		},
 		ConfigureFunc: providerConfigure,
 	}
