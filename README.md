--- conflicted
+++ resolved
@@ -13,7 +13,6 @@
    * Network Name :: String Type
 
 ## Building the Provider
-<<<<<<< HEAD
 Clone repository and enter the provider directory and build the provider.
 
 _**Note:** Ensure you do not clone to $GOPATH/src or below (as was normal prior to Go 1.11)_
@@ -21,16 +20,6 @@
 ```sh
 $ git clone https://github.com/infobloxopen/terraform-provider-infoblox
 $ cd terraform-provider-infoblox
-=======
-Clone repository to `$GOPATH/src/github.com/terraform-providers/terraform-provider-infoblox`.
-```sh
-$ mkdir -p $GOPATH/src/github.com/terraform-providers; cd $GOPATH/src/github.com/terraform-providers
-$ git clone git@github.com:terraform-providers/terraform-provider-infoblox
-```
-Enter the provider directory and build the provider.
-```sh
-$ cd $GOPATH/src/github.com/terraform-providers/terraform-provider-infoblox
->>>>>>> 26003982
 $ make build
 ```
 
